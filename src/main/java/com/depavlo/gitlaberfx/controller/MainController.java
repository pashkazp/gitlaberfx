/*
 * MIT License
 *
 * Copyright (c) 2025 Pavlo Dehtiarov
 *
 * Permission is hereby granted, free of charge, to any person obtaining a copy
 * of this software and associated documentation files (the "Software"), to deal
 * in the Software without restriction, including without limitation the rights
 * to use, copy, modify, merge, publish, distribute, sublicense, and/or sell
 * copies of the Software, and to permit persons to whom the Software is
 * furnished to do so, subject to the following conditions:
 *
 * The above copyright notice and this permission notice shall be included in all
 * copies or substantial portions of the Software.
 *
 * THE SOFTWARE IS PROVIDED "AS IS", WITHOUT WARRANTY OF ANY KIND, EXPRESS OR
 * IMPLIED, INCLUDING BUT NOT LIMITED TO THE WARRANTIES OF MERCHANTABILITY,
 * FITNESS FOR A PARTICULAR PURPOSE AND NONINFRINGEMENT. IN NO EVENT SHALL THE
 * AUTHORS OR COPYRIGHT HOLDERS BE LIABLE FOR ANY CLAIM, DAMAGES OR OTHER
 * LIABILITY, WHETHER IN AN ACTION OF CONTRACT, TORT OR OTHERWISE, ARISING FROM,
 * OUT OF OR IN CONNECTION WITH THE SOFTWARE OR THE USE OR OTHER DEALINGS IN THE
 * SOFTWARE.
 */
package com.depavlo.gitlaberfx.controller;

import com.depavlo.gitlaberfx.config.AppConfig;
import com.depavlo.gitlaberfx.model.BranchModel;
import com.depavlo.gitlaberfx.model.OperationConfirmationResult;
import com.depavlo.gitlaberfx.model.UIStateModel;
import com.depavlo.gitlaberfx.service.GitLabService;
import com.depavlo.gitlaberfx.service.LocaleChangeService;
import com.depavlo.gitlaberfx.util.DialogHelper;
import com.depavlo.gitlaberfx.util.I18nUtil;
import javafx.application.Platform;
import javafx.beans.binding.Bindings;
import javafx.beans.binding.BooleanBinding;
import javafx.beans.property.BooleanProperty;
import javafx.beans.value.ChangeListener;
import javafx.collections.FXCollections;
import javafx.collections.ListChangeListener;
import javafx.collections.ObservableList;
import javafx.fxml.FXML;
import javafx.scene.control.*;
import javafx.scene.control.cell.CheckBoxTableCell;
import javafx.scene.control.cell.PropertyValueFactory;
import javafx.stage.Stage;
import org.slf4j.Logger;
import org.slf4j.LoggerFactory;

import java.io.IOException;
import java.time.LocalDate;
import java.time.format.DateTimeFormatter;
import java.time.format.DateTimeParseException;
import java.util.ArrayList;
import java.util.List;
import java.util.Locale;
import java.util.concurrent.*;
import java.util.concurrent.atomic.AtomicBoolean;
import java.util.stream.Collectors;

/**
 * Main controller for the GitLaberFX application.
 * This class is responsible for managing the main UI of the application,
 * handling user interactions, and coordinating operations with GitLab.
 * It provides functionality for:
 * - Loading and displaying GitLab projects and branches
 * - Managing branch selection and filtering
 * - Checking merge status of branches
 * - Deleting branches (selected, merged, or unmerged)
 * - Managing background tasks with pause/resume/stop capabilities
 * - Handling locale changes
 * 
 * The controller uses JavaFX properties and bindings for reactive UI updates
 * and executes potentially long-running operations in background threads
 * to keep the UI responsive.
 */
public class MainController {
    /** Logger for this class. */
    private static final Logger logger = LoggerFactory.getLogger(MainController.class);

    // Dependencies
    /** Application configuration containing GitLab URL, API key, and locale settings. */
    private AppConfig config;

    /** Service for interacting with the GitLab API. */
    private GitLabService gitLabService;

    /** The main application stage. */
    private Stage stage;

    /** Model containing the current UI state (projects, branches, selection state). */
    private final UIStateModel uiStateModel = new UIStateModel();

    /** Thread pool for executing background tasks. */
    private final ExecutorService executorService = Executors.newCachedThreadPool(r -> {
        Thread thread = Executors.defaultThreadFactory().newThread(r);
        thread.setDaemon(true);
        return thread;
    });

    // Task Management
    /** List of currently running background tasks. */
    private final List<Future<?>> currentTasks = new ArrayList<>();

    /** Flag indicating whether task execution is currently paused. */
    private final AtomicBoolean pauseRequested = new AtomicBoolean(false);

    /** Future representing the completion of the branch loading operation. */
    private CompletableFuture<Void> branchLoadFuture = CompletableFuture.completedFuture(null);

    // Listeners
    /** Listener for project selection changes in the UI. */
    private ChangeListener<String> projectSelectionListener;

    /** Listener for target branch selection changes in the UI. */
    private ChangeListener<String> targetBranchListener;


    // FXML Fields
    /** ComboBox for selecting a GitLab project. */
    @FXML private ComboBox<String> projectComboBox;

    /** ComboBox for selecting a target branch for merge status checking. */
    @FXML private ComboBox<String> destBranchComboBox;

    /** TableView displaying the branches of the selected project. */
    @FXML private TableView<BranchModel> branchesTableView;

    /** TableColumn for the branch selection checkboxes. */
    @FXML private TableColumn<BranchModel, Boolean> selectedColumn;

    /** TableColumn for the branch names. */
    @FXML private TableColumn<BranchModel, String> nameColumn;

    /** TableColumn for the last commit information. */
    @FXML private TableColumn<BranchModel, String> lastCommitColumn;

    /** TableColumns for various branch properties (merged, merged into target, protected, etc.). */
    @FXML private TableColumn<BranchModel, Boolean> mergedColumn, mergeToDestColumn, protectedColumn, 
                                                    developersCanPushColumn, developersCanMergeColumn, 
                                                    canPushColumn, defaultColumn;

    /** Labels for status messages and branch counter. */
    @FXML private Label statusLabel, branchCounterLabel;

    /** Progress bar for displaying operation progress. */
    @FXML private ProgressBar progressBar;

    /** Buttons for controlling task execution (play, pause, stop) and rescanning merged branches. */
    @FXML private Button playButton, pauseButton, stopButton, rescanMergedButton;

    /** Buttons for various operations (refresh, selection, deletion). */
    @FXML private Button refreshProjectsButton, refreshBranchesButton, selectAllButton, 
                         deselectAllButton, invertSelectionButton, deleteSelectedButton, 
                         mainDelMergedButton, mainDelUnmergedButton;

    /** Controller for the filter panel. */
    @FXML private RegexpFilterPanelController regexpFilterPanelController;
    @FXML private DateFilterPanelController dateFilterPanelController;

    /**
     * Initializes the controller with the application configuration and stage.
     * This method is called after the FXML has been loaded.
     * It sets up the UI components, bindings, event listeners, and table columns.
     *
     * @param config The application configuration containing GitLab URL and API key
     * @param stage The main application stage
     */
    public void initialize(AppConfig config, Stage stage) {
        this.config = config;
        this.stage = stage;
        this.gitLabService = new GitLabService(config);

        setupBindings();
        setupEventListeners();
        setupTableColumns();
        setupButtonBindings();
        setUiBusy(false);
        setupTooltips(); // Set tooltips for UI elements

        // Initialize the filter panel controller with the UI state model
        if (regexpFilterPanelController != null) {
            regexpFilterPanelController.initialize(uiStateModel);
            regexpFilterPanelController.setTargetList(branchesTableView.getItems());
        }

        if (dateFilterPanelController != null) {
            dateFilterPanelController.initialize(uiStateModel);
            dateFilterPanelController.setBranches(branchesTableView.getItems());
        }
    }

/**
     * Set up and initializes tips (Tooltips) for different items
     * User interface in the main window.
     *
     * This method is commonly called during the controller initialization
     * To increase the convenience of using by providing additional
     * Information on the functionality of the buttons, input fields or other components.
     *
     * Tips can be downloaded from resource files to support
     * Internationalization.
     */
    private void setupTooltips() {
        projectComboBox.setTooltip(new Tooltip(I18nUtil.getMessage("tooltip.project.combobox")));
        destBranchComboBox.setTooltip(new Tooltip(I18nUtil.getMessage("tooltip.target.branch.combobox")));
        refreshProjectsButton.setTooltip(new Tooltip(I18nUtil.getMessage("tooltip.refresh.projects")));
        refreshBranchesButton.setTooltip(new Tooltip(I18nUtil.getMessage("tooltip.refresh.branches")));
        selectAllButton.setTooltip(new Tooltip(I18nUtil.getMessage("tooltip.select.all")));
        deselectAllButton.setTooltip(new Tooltip(I18nUtil.getMessage("tooltip.deselect.all")));
        invertSelectionButton.setTooltip(new Tooltip(I18nUtil.getMessage("tooltip.invert.selection")));
        deleteSelectedButton.setTooltip(new Tooltip(I18nUtil.getMessage("tooltip.delete.selected")));
        mainDelMergedButton.setTooltip(new Tooltip(I18nUtil.getMessage("tooltip.delete.merged")));
        mainDelUnmergedButton.setTooltip(new Tooltip(I18nUtil.getMessage("tooltip.delete.unmerged")));

        playButton.setTooltip(new Tooltip(I18nUtil.getMessage("button.tooltip.play")));
        pauseButton.setTooltip(new Tooltip(I18nUtil.getMessage("button.tooltip.pause")));
        stopButton.setTooltip(new Tooltip(I18nUtil.getMessage("button.tooltip.stop")));
        rescanMergedButton.setTooltip(new Tooltip(I18nUtil.getMessage("button.tooltip.rescan")));
    }

    //<editor-fold desc="Initialization & Setup">
    /**
     * Sets up data bindings between UI components and the state model.
     * This method binds the status label text to the status message property
     * and sets the branches table items to the current project branches.
     */
    private void setupBindings() {
        statusLabel.textProperty().bind(uiStateModel.statusMessageProperty());
        branchesTableView.setItems(uiStateModel.getCurrentProjectBranches());
    }

    /**
     * Sets up event listeners for UI components.
     * This method creates and attaches listeners for:
     * - Project selection changes
     * - Target branch selection changes
     * - Branch list changes
     * - Keyboard events on the branches table
     */
    private void setupEventListeners() {
        projectSelectionListener = (obs, oldVal, newVal) -> {
            if (newVal != null) {
                handleProjectSelection(newVal);
            }
        };
        projectComboBox.valueProperty().addListener(projectSelectionListener);

        targetBranchListener = (obs, oldVal, newVal) -> {
            if (newVal != null) {
                handleTargetBranchSelection(newVal);
            }
        };
        destBranchComboBox.valueProperty().addListener(targetBranchListener);

        uiStateModel.getCurrentProjectBranches().addListener((ListChangeListener<BranchModel>) c -> {
            updateBranchCounter();
            while (c.next()) {
                if (c.wasAdded()) {
                    c.getAddedSubList().forEach(branch -> branch.selectedProperty().addListener((o, ov, nv) -> updateBranchCounter()));
                }
            }
        });

        branchesTableView.setOnKeyPressed(event -> {
            if (event.getCode() == javafx.scene.input.KeyCode.SPACE) {
                BranchModel selectedBranch = branchesTableView.getSelectionModel().getSelectedItem();
                if (selectedBranch != null && !selectedBranch.isProtected()) {
                    selectedBranch.setSelected(!selectedBranch.isSelected());
                    event.consume();
                }
            }
        });
    }

    /**
     * Sets up bindings for button disable properties.
     * This method creates complex bindings that disable buttons based on the current state:
     * - Whether the application is busy
     * - Whether a project is selected
     * - Whether branches are available
     * - Whether a target branch is selected
     * - Whether any branches are selected
     * - Whether any merged branches are found
     */
    private void setupButtonBindings() {
        BooleanProperty isBusy = uiStateModel.busyProperty();

        BooleanBinding noProjectOrBranches = uiStateModel.currentProjectIdProperty().isNull()
                .or(Bindings.isEmpty(uiStateModel.getCurrentProjectBranches()));

        BooleanBinding noTargetBranch = uiStateModel.currentTargetBranchNameProperty().isNull();

        BooleanBinding noBranchSelected = Bindings.createBooleanBinding(() ->
                        uiStateModel.getCurrentProjectBranches().stream().noneMatch(BranchModel::isSelected),
                uiStateModel.getCurrentProjectBranches()
        );
        deleteSelectedButton.disableProperty().bind(isBusy.or(noProjectOrBranches).or(noBranchSelected));

        BooleanBinding noMergedBranchesFound = Bindings.createBooleanBinding(() ->
                        uiStateModel.getCurrentProjectBranches().stream().noneMatch(BranchModel::isMergedIntoTarget),
                uiStateModel.getCurrentProjectBranches()
        );
        mainDelMergedButton.disableProperty().bind(isBusy.or(noProjectOrBranches).or(noTargetBranch).or(noMergedBranchesFound));

        mainDelUnmergedButton.disableProperty().bind(isBusy.or(noProjectOrBranches).or(noTargetBranch));

        selectAllButton.disableProperty().bind(isBusy.or(noProjectOrBranches));
        deselectAllButton.disableProperty().bind(isBusy.or(noProjectOrBranches));
        invertSelectionButton.disableProperty().bind(isBusy.or(noProjectOrBranches));
        refreshProjectsButton.disableProperty().bind(isBusy);
        refreshBranchesButton.disableProperty().bind(isBusy.or(noProjectOrBranches));
        rescanMergedButton.disableProperty().bind(isBusy.or(noTargetBranch));
    }

    /**
     * Sets up the table columns for the branches table.
     * This method configures:
     * - Cell value factories to bind to branch model properties
     * - Cell factories for custom rendering
     * - Boolean columns with custom rendering and tooltips
     */
    private void setupTableColumns() {
        branchesTableView.setEditable(true);
        selectedColumn.setCellValueFactory(new PropertyValueFactory<>("selected"));
        selectedColumn.setCellFactory(column -> new CheckBoxTableCell<>());

        nameColumn.setCellValueFactory(new PropertyValueFactory<>("name"));
        lastCommitColumn.setCellValueFactory(new PropertyValueFactory<>("lastCommit"));

        setupBooleanColumn(mergedColumn, "merged", "column.tooltip.merged");
        setupBooleanColumn(mergeToDestColumn, "mergedIntoTarget", "column.tooltip.merged.into.target");
        setupBooleanColumn(protectedColumn, "protected", "column.tooltip.protected");
        setupBooleanColumn(developersCanPushColumn, "developersCanPush", "column.tooltip.developers.can.push");
        setupBooleanColumn(developersCanMergeColumn, "developersCanMerge", "column.tooltip.developers.can.merge");
        setupBooleanColumn(canPushColumn, "canPush", "column.tooltip.can.push");
        setupBooleanColumn(defaultColumn, "default", "column.tooltip.default");
    }

    /**
     * Sets up a boolean column with custom rendering and tooltip.
     * This method configures a table column to display boolean values as checkmarks
     * and adds a tooltip with the specified message.
     *
     * @param column The table column to configure
     * @param propertyName The name of the property in the BranchModel to bind to
     * @param tooltipKey The key for the tooltip message in the resource bundle
     */
    private void setupBooleanColumn(TableColumn<BranchModel, Boolean> column, String propertyName, String tooltipKey) {
        column.setCellValueFactory(new PropertyValueFactory<>(propertyName));
        column.setCellFactory(col -> new TableCell<>() {
            @Override
            protected void updateItem(Boolean item, boolean empty) {
                super.updateItem(item, empty);
                if (empty || item == null) {
                    setText(null);
                    setTooltip(null);
                } else {
                    setText(item ? "✔" : " ");

                    // Special tooltips for mergeToDestColumn
                    if (propertyName.equals("mergedIntoTarget")) {
                        if (item) {
                            setTooltip(new Tooltip(I18nUtil.getMessage("column.tooltip.merged.into.target.true")));
                        } else {
                            setTooltip(new Tooltip(I18nUtil.getMessage("column.tooltip.merged.into.target.false")));
                        }
                    } else {
                        setTooltip(new Tooltip(I18nUtil.getMessage(tooltipKey)));
                    }
                }
                setAlignment(javafx.geometry.Pos.CENTER);
            }
        });
    }
    //</editor-fold>

    //<editor-fold desc="Core Logic: Project and Branch Loading">
    /**
     * Starts the initial data loading process.
     * This method is called when the application starts or when settings are changed.
     * It checks if the GitLab configuration is valid and then refreshes the projects list.
     *
     * @return A CompletableFuture that completes when the initial load is done
     */
    public CompletableFuture<Void> startInitialLoad() {
        if (!config.isConfigurationValid()) {
            showWarning("warning.missing.settings", "warning.missing.settings.message");
            return CompletableFuture.completedFuture(null);
        }
        return refreshProjects();
    }

    /**
     * Refreshes the list of GitLab projects.
     * This method fetches the projects from GitLab and updates the UI.
     * It can be triggered by the user via the refresh button or programmatically.
     *
     * @return A CompletableFuture that completes when the projects are loaded
     */
    @FXML
    public CompletableFuture<Void> refreshProjects() {
        if (!config.isConfigurationValid()) {
            showWarning("warning.missing.settings", "warning.missing.settings.message");
            return CompletableFuture.completedFuture(null);
        }
        CompletableFuture<Void> completionFuture = new CompletableFuture<>();
        submitTask(I18nUtil.getMessage("main.status.loading.project.branches"), () -> {
            try {
                List<GitLabService.Project> projects = gitLabService.getProjects();
                Platform.runLater(() -> {
                    uiStateModel.setAllProjects(projects);
                    populateProjectComboBoxFromModel();
                    completionFuture.complete(null);
                });
            } catch (IOException e) {
                logger.error("Failed to load projects", e);
                Platform.runLater(() -> showError("error.loading", I18nUtil.getMessage("error.loading.projects.generic")));
                completionFuture.completeExceptionally(e);
            }
        });
        return completionFuture;
    }

    /**
     * Handles the selection of a project in the UI.
     * This method is called when the user selects a project from the dropdown.
     * It updates the state model with the selected project and loads its branches.
     *
     * @param selectedProjectName The name of the selected project
     */
    private void handleProjectSelection(String selectedProjectName) {
        if (selectedProjectName == null) return;

        if (selectedProjectName.equals(getNotSelectedItemText())) {
            clearBranchView();
            return;
        }

        uiStateModel.getAllProjects().stream()
                .filter(p -> p.getPathName().equals(selectedProjectName))
                .findFirst()
                .ifPresent(project -> {
                    uiStateModel.setCurrentTargetBranchName(null);

                    uiStateModel.setCurrentProjectId(String.valueOf(project.getId()));
                    uiStateModel.setCurrentProjectName(project.getPathName());
                    this.branchLoadFuture = loadBranchesForProject(String.valueOf(project.getId()));
                });
    }

    /**
     * Loads the branches for a specific project.
     * This method fetches the branches from GitLab and updates the UI.
     * It is called when a project is selected or when branches are refreshed.
     *
     * @param projectId The ID of the project to load branches for
     * @return A CompletableFuture that completes when the branches are loaded
     */
    private CompletableFuture<Void> loadBranchesForProject(String projectId) {
        CompletableFuture<Void> completionFuture = new CompletableFuture<>();
        submitTask(I18nUtil.getMessage("main.status.updating.project.branches"), () -> {
            try {
                List<BranchModel> branches = gitLabService.getBranches(projectId);
                branches.sort((b1, b2) -> String.CASE_INSENSITIVE_ORDER.compare(b1.getName(), b2.getName()));

                Platform.runLater(() -> {
                    destBranchComboBox.valueProperty().removeListener(targetBranchListener);
                    uiStateModel.setCurrentProjectBranches(branches);
                    populateBranchComboBoxFromModel();
                    destBranchComboBox.valueProperty().addListener(targetBranchListener);

                    completionFuture.complete(null);
                });
            } catch (IOException e) {
                logger.error("Failed to load branches for project {}", projectId, e);
                Platform.runLater(() -> showError("error.loading", I18nUtil.getMessage("error.loading.branches.generic")));
                completionFuture.completeExceptionally(e);
            }
        });
        return completionFuture;
    }

    /**
     * Handles the selection of a target branch in the UI.
     * This method is called when the user selects a target branch from the dropdown.
     * It updates the state model with the selected target branch and rescans merge status.
     *
     * @param targetBranchName The name of the selected target branch
     */
    private void handleTargetBranchSelection(String targetBranchName) {
        if (targetBranchName == null) return;

        if (targetBranchName.equals(getNotSelectedItemText())) {
            if (uiStateModel.getCurrentTargetBranchName() != null) {
                uiStateModel.getCurrentProjectBranches().forEach(b -> b.setMergedIntoTarget(false));
                uiStateModel.setCurrentTargetBranchName(null);
            }
        } else {
            uiStateModel.setCurrentTargetBranchName(targetBranchName);
            rescanMerged();
        }
    }

    /**
     * Rescans the merge status of all branches against the target branch.
     * This method checks each branch to determine if it has been merged into the target branch.
     * It updates the mergedIntoTarget property of each branch accordingly.
     * This operation can be time-consuming for repositories with many branches.
     */
    @FXML
    private void rescanMerged() {
        String targetBranchName = uiStateModel.getCurrentTargetBranchName();
        if(targetBranchName == null) return;

        final List<BranchModel> branchesToCheck = new ArrayList<>(uiStateModel.getCurrentProjectBranches());
        final int total = branchesToCheck.size();

        submitTask(I18nUtil.getMessage("main.status.checking.merges"), () -> {
            for (int i = 0; i < total; i++) {
                if (Thread.currentThread().isInterrupted()) break;
                checkPause();

                BranchModel branch = branchesToCheck.get(i);
                final double progress = (double) (i + 1) / total;
                Platform.runLater(() -> updateProgress(progress));

                if (branch.getName().equals(targetBranchName)) {
                    Platform.runLater(() -> branch.setMergedIntoTarget(false));
                    continue;
                }

                try {
                    // Use the new method with SHA commit
                    boolean isMerged = gitLabService.isCommitInBranch(
                        uiStateModel.getCurrentProjectId(), 
                        branch.getLastCommitSha(), 
                        targetBranchName
                    );
                    Platform.runLater(() -> branch.setMergedIntoTarget(isMerged));
                } catch (IOException e) {
                    logger.error("Error checking merge status for branch {}", branch.getName(), e);
                    Platform.runLater(() -> branch.setMergedIntoTarget(false));
                }
            }
        });
    }

    /**
     * Clears the branch view and resets related state.
     * This method is called when no project is selected or when the project selection is cleared.
     * It clears the branches list, resets project and branch selection state, and updates the UI.
     */
    private void clearBranchView() {
        uiStateModel.clearProjectBranches();
        uiStateModel.setCurrentProjectId(null);
        uiStateModel.setCurrentProjectName(null);
        uiStateModel.setCurrentTargetBranchName(null);
        populateBranchComboBoxFromModel();
    }

    /**
     * Removes deleted branches from the model.
     * This method is called after branches are deleted to update the model without reloading all branches.
     * It preserves the merge markers and other properties of the remaining branches.
     *
     * @param deletedBranches The list of branches that were deleted
     */
    private void removeDeletedBranchesFromModel(List<BranchModel> deletedBranches) {
        // Get the current list of branches
        ObservableList<BranchModel> currentBranches = uiStateModel.getCurrentProjectBranches();

        // Remove the deleted branches one by one
        for (BranchModel branch : new ArrayList<>(deletedBranches)) {
            currentBranches.removeIf(b -> b.getName().equals(branch.getName()));
        }

        // Update the branch counter
        updateBranchCounter();
    }
    //</editor-fold>

    //<editor-fold desc="UI Update & Helper Methods">
    /**
     * Populates the project combo box with project names from the model.
     * This method creates a list of project names, adds a "Not Selected" item at the top,
     * sorts the list, and sets it as the items of the project combo box.
     */
    private void populateProjectComboBoxFromModel() {
        List<String> projectNames = new ArrayList<>();
        projectNames.add(getNotSelectedItemText());
        projectNames.addAll(uiStateModel.getAllProjects().stream()
                .map(GitLabService.Project::getPathName)
                .sorted(String.CASE_INSENSITIVE_ORDER)
                .collect(Collectors.toList()));
        projectComboBox.setItems(FXCollections.observableArrayList(projectNames));
    }

    /**
     * Populates the branch combo box with branch names from the model.
     * This method creates a list of branch names, adds a "Not Selected" item at the top,
     * and sets it as the items of the branch combo box.
     * It also sets the selected value to "Not Selected".
     */
    private void populateBranchComboBoxFromModel() {
        List<String> branchNames = new ArrayList<>();
        branchNames.add(getNotSelectedItemText());
        if (!uiStateModel.getCurrentProjectBranches().isEmpty()) {
            branchNames.addAll(uiStateModel.getCurrentProjectBranches().stream()
                    .map(BranchModel::getName)
                    .collect(Collectors.toList()));
        }
        destBranchComboBox.setItems(FXCollections.observableArrayList(branchNames));
        destBranchComboBox.setValue(getNotSelectedItemText());
    }

    /**
     * Updates the branch counter label with the current count of selected branches.
     * This method calculates the total number of branches and the number of selected branches,
     * and updates the branch counter label with the format "selected/total".
     */
    private void updateBranchCounter() {
        long total = uiStateModel.getCurrentProjectBranches().size();
        long selected = uiStateModel.getCurrentProjectBranches().stream().filter(BranchModel::isSelected).count();
        Platform.runLater(() -> branchCounterLabel.setText(selected + "/" + total));
    }

    /**
     * Sets the UI busy state.
     * This method updates the UI to reflect whether a background task is running.
     * When busy, it disables user input controls and shows the progress bar.
     * When not busy, it enables user input controls, hides the progress bar, and resets the status message.
     *
     * @param isBusy true if the UI should be in the busy state, false otherwise
     */
    private void setUiBusy(boolean isBusy) {
        Platform.runLater(() -> {
            uiStateModel.setBusy(isBusy);

            projectComboBox.setDisable(isBusy);
            destBranchComboBox.setDisable(isBusy);
            branchesTableView.setDisable(isBusy);

            // Disable filter panel when busy
            if (regexpFilterPanelController != null) {
                regexpFilterPanelController.setDisabled(isBusy);
            }

            if (dateFilterPanelController != null) {
                dateFilterPanelController.setDisabled(isBusy);
            }

            playButton.setDisable(true);
            pauseButton.setDisable(!isBusy);
            stopButton.setDisable(!isBusy);
            progressBar.setVisible(isBusy);

            if (!isBusy) {
                progressBar.setProgress(0);
                uiStateModel.setStatusMessage(I18nUtil.getMessage("app.ready"));
            }
        });
    }

    /**
     * Updates the progress bar with the specified progress value.
     * This method is called during long-running operations to show progress to the user.
     *
     * @param progress the progress value between 0.0 and 1.0
     */
    private void updateProgress(double progress) {
        progressBar.setProgress(progress);
    }

    /**
     * Gets the localized text for the "Not Selected" item in combo boxes.
     * This method retrieves the text from the resource bundle.
     *
     * @return the localized text for "Not Selected"
     */
    private String getNotSelectedItemText() {
        return I18nUtil.getMessage("app.not.selected");
    }

    /**
     * Repopulates the target branch combobox after branch operations.
     * This method:
     * 1. Saves the current selection in the target branch combobox
     * 2. Clears and repopulates the combobox with branch names from the model
     * 3. Restores the selection if the branch still exists, or selects a new archived name if the branch was archived
     *
     * @param savedTargetBranchName The previously selected target branch name
     * @param archivedBranches The list of branches that were archived
     */
    private void repopulateTargetBranchComboBox(String savedTargetBranchName, List<BranchModel> archivedBranches) {
        // Save the current selection from the model (single source of truth)
        String currentSelection = uiStateModel.getCurrentTargetBranchName();

        // Check if the current selection was archived
        boolean wasArchived = false;
        String archivedName = null;

        if (currentSelection != null && !currentSelection.equals(getNotSelectedItemText())) {
            for (BranchModel branch : archivedBranches) {
                // Check if this branch's original name (before archiving) matches the current selection
                String originalName = branch.getName().substring(config.getArchivePrefix().length());
                if (originalName.equals(currentSelection)) {
                    wasArchived = true;
                    archivedName = branch.getName();
                    break;
                }
            }
        }

        // Temporarily remove the listener to avoid triggering it during repopulation
        destBranchComboBox.valueProperty().removeListener(targetBranchListener);

        // Repopulate the combobox
        List<String> branchNames = new ArrayList<>();
        branchNames.add(getNotSelectedItemText());
        if (!uiStateModel.getCurrentProjectBranches().isEmpty()) {
            branchNames.addAll(uiStateModel.getCurrentProjectBranches().stream()
                    .map(BranchModel::getName)
                    .collect(Collectors.toList()));
        }
        destBranchComboBox.setItems(FXCollections.observableArrayList(branchNames));

        // Restore the selection
        if (wasArchived) {
            // If the current selection was archived, select the new archived name
            destBranchComboBox.setValue(archivedName);
            uiStateModel.setCurrentTargetBranchName(archivedName);
        } else if (currentSelection != null && branchNames.contains(currentSelection)) {
            // If the current selection still exists, keep it selected
            destBranchComboBox.setValue(currentSelection);
        } else if (savedTargetBranchName != null && branchNames.contains(savedTargetBranchName)) {
            // If there was a saved target branch and it still exists, select it
            destBranchComboBox.setValue(savedTargetBranchName);
            uiStateModel.setCurrentTargetBranchName(savedTargetBranchName);
        } else {
            // Otherwise, select "Not Selected"
            destBranchComboBox.setValue(getNotSelectedItemText());
            uiStateModel.setCurrentTargetBranchName(null);
        }

        // Reattach the listener
        destBranchComboBox.valueProperty().addListener(targetBranchListener);
    }
    //</editor-fold>

    //<editor-fold desc="State Restoration for Locale Change">
    /**
     * Repopulates the UI state from a saved state after a locale change.
     * This method is called by the LocaleChangeService after the UI has been reloaded
     * with a new locale. It restores the state of the UI components and the state model
     * from the saved state, ensuring that the user's context is preserved across locale changes.
     *
     * @param existingModel The existing UI state model containing projects and branches
     * @param savedState The saved state containing selected project and branch information
     */
    public void repopulateFromState(UIStateModel existingModel, LocaleChangeService.SavedState savedState) {
        this.uiStateModel.setAllProjects(existingModel.getAllProjects());
        this.uiStateModel.setCurrentProjectBranches(existingModel.getCurrentProjectBranches());
        this.uiStateModel.setCurrentProjectId(savedState.projectId);
        this.uiStateModel.setCurrentProjectName(savedState.projectName);
        this.uiStateModel.setCurrentTargetBranchName(savedState.targetBranchName);

        projectComboBox.valueProperty().removeListener(projectSelectionListener);
        destBranchComboBox.valueProperty().removeListener(targetBranchListener);

        populateProjectComboBoxFromModel();
        populateBranchComboBoxFromModel();

        String projectToSelect = this.uiStateModel.getCurrentProjectName();
        if (projectToSelect != null && projectComboBox.getItems().contains(projectToSelect)) {
            projectComboBox.setValue(projectToSelect);
        } else {
            projectComboBox.setValue(getNotSelectedItemText());
        }

        String branchToSelect = this.uiStateModel.getCurrentTargetBranchName();
        if (branchToSelect != null && destBranchComboBox.getItems().contains(branchToSelect)) {
            destBranchComboBox.setValue(branchToSelect);
        } else {
            destBranchComboBox.setValue(getNotSelectedItemText());
        }

        projectComboBox.valueProperty().addListener(projectSelectionListener);
        destBranchComboBox.valueProperty().addListener(targetBranchListener);
    }

    /**
     * Selects the initial project in the UI.
     * This method is called after the initial data load is complete.
     * It sets the project combo box to the "Not Selected" value,
     * which triggers the project selection listener to clear the branch view.
     */
    public void selectInitialProject() {
        projectComboBox.setValue(getNotSelectedItemText());
    }
    //</editor-fold>

    //<editor-fold desc="Deletion Logic">
    /**
     * Deletes the selected branches.
     * This method collects all branches that are currently selected in the UI
     * and initiates the deletion process for them.
     * It is triggered by the "Delete Selected" button.
     */
    @FXML
    private void deleteSelected() {
        List<BranchModel> toDelete = uiStateModel.getCurrentProjectBranches().stream()
                .filter(BranchModel::isSelected)
                .collect(Collectors.toList());
        if (!toDelete.isEmpty()) {
            executeBranchOperation(toDelete, I18nUtil.getMessage("main.status.deleting.selected"));
        }
    }

    /**
     * Deletes merged branches older than a specified date.
     * This method prompts the user to select a cutoff date, then collects all branches
     * that are merged into the target branch, not protected, and older than the cutoff date.
     * It then initiates the deletion process for these branches.
     * It is triggered by the "Delete Merged" button.
     * 
     * The method includes robust error handling for date parsing to ensure that branches
     * with invalid date formats are gracefully ignored rather than causing the entire
     * operation to fail.
     */
    @FXML
    private void deleteMerged() {
        String targetBranch = uiStateModel.getCurrentTargetBranchName();
        if (targetBranch == null) {
            showError("error.target.branch", "error.target.branch.message");
            return;
        }
        LocalDate cutoffDate = DialogHelper.showDatePickerDialog(stage);
        if (cutoffDate != null) {
            List<BranchModel> toDelete = uiStateModel.getCurrentProjectBranches().stream()
                    .filter(b -> b.isMergedIntoTarget() && !b.isProtected())
                    .filter(b -> {
                        try {
                            return LocalDate.parse(b.getLastCommit().substring(0, 10), DateTimeFormatter.ISO_LOCAL_DATE).isBefore(cutoffDate);
                        } catch (DateTimeParseException | StringIndexOutOfBoundsException e) {
                            logger.warn("Could not parse date for branch '{}': {}", b.getName(), b.getLastCommit());
                            return false;
                        }
                    }).collect(Collectors.toList());

            if(toDelete.isEmpty()) {
                showInfo("info.title", "info.no.merged.branches");
            } else {
                executeBranchOperation(toDelete, I18nUtil.getMessage("main.status.deleting.merged"));
            }
        }
    }

    /**
     * Deletes unmerged branches older than a specified date.
     * This method prompts the user to select a cutoff date, then collects all branches
     * that are not merged into the target branch, not protected, not the target branch itself,
     * and older than the cutoff date.
     * It then initiates the deletion process for these branches.
     * It is triggered by the "Delete Unmerged" button.
     * 
     * The method includes robust error handling for date parsing to ensure that branches
     * with invalid date formats are gracefully ignored rather than causing the entire
     * operation to fail.
     */
    @FXML
    private void deleteUnmerged() {
        String targetBranch = uiStateModel.getCurrentTargetBranchName();
        if (targetBranch == null) {
            showError("error.target.branch", "error.target.branch.message");
            return;
        }
        LocalDate cutoffDate = DialogHelper.showDatePickerDialog(stage);
        if (cutoffDate != null) {
            List<BranchModel> toDelete = uiStateModel.getCurrentProjectBranches().stream()
                    .filter(b -> !b.isMergedIntoTarget() && !b.isProtected() && !b.getName().equals(targetBranch))
                    .filter(b -> {
                        try {
                            return LocalDate.parse(b.getLastCommit().substring(0, 10), DateTimeFormatter.ISO_LOCAL_DATE).isBefore(cutoffDate);
                        } catch (DateTimeParseException | StringIndexOutOfBoundsException e) {
                            logger.warn("Could not parse date for branch '{}': {}", b.getName(), b.getLastCommit());
                            return false;
                        }
                    }).collect(Collectors.toList());

            if(toDelete.isEmpty()) {
                showInfo("info.title", "info.no.unmerged.branches");
            } else {
                executeBranchOperation(toDelete, I18nUtil.getMessage("main.status.deleting.unmerged"));
            }
        }
    }

    /**
     * Executes the branch operation process (deletion or archiving).
     * This method shows a confirmation dialog, then processes the confirmed branches one by one.
     * It updates the progress bar and status message during the operation.
     * After all branches are processed, it removes the processed branches from the model
     * while preserving the target branch selection and merge markers.
     *
     * @param branches The list of branches to process
     * @param operationDescription A description of the operation for the status message
     */
    private void executeBranchOperation(List<BranchModel> branches, String operationDescription) {
        OperationConfirmationResult result = DialogHelper.showDeleteConfirmationDialog(stage, branches, 
                                                                              operationDescription, 
                                                                              uiStateModel.getCurrentProjectName());
        if (result == null || result.getConfirmedBranches().isEmpty()) return;

        List<BranchModel> confirmed = result.getConfirmedBranches();
        boolean isArchive = result.isArchive();

        // Save the current target branch name
        final String savedTargetBranchName = uiStateModel.getCurrentTargetBranchName();

        final int total = confirmed.size();
        submitTask(operationDescription, () -> {
            // Create two lists to track successfully processed branches
            List<BranchModel> successfullyDeleted = new ArrayList<>();
            List<BranchModel> successfullyArchived = new ArrayList<>();
            // Create a list to track failed operations
            List<String> failedOperations = new ArrayList<>();

            for (int i = 0; i < total; i++) {
                if (Thread.currentThread().isInterrupted()) break;
                checkPause();

                BranchModel branch = confirmed.get(i);
                try {
                    if (isArchive) {
                        Platform.runLater(() -> uiStateModel.setStatusMessage(I18nUtil.getMessage("main.status.archiving.branch", branch.getName())));
<<<<<<< HEAD
                        gitLabService.archiveBranch(uiStateModel.getCurrentProjectId(), branch.getName(), config.getArchivePrefix(), branch.getLastCommitSha());
                        successfullyArchived.add(branch);
                    } else {
                        Platform.runLater(() -> uiStateModel.setStatusMessage(I18nUtil.getMessage("main.status.deleting.branch", branch.getName())));
                        gitLabService.deleteBranch(uiStateModel.getCurrentProjectId(), branch.getName(), branch.getLastCommitSha());
=======
                        gitLabService.archiveBranch(
                            uiStateModel.getCurrentProjectId(), 
                            uiStateModel.getCurrentProjectName(),
                            branch.getName(), 
                            config.getArchivePrefix(), 
                            branch.getLastCommitSha()
                        );
                        successfullyArchived.add(branch);
                    } else {
                        Platform.runLater(() -> uiStateModel.setStatusMessage(I18nUtil.getMessage("main.status.deleting.branch", branch.getName())));
                        gitLabService.deleteBranch(
                            uiStateModel.getCurrentProjectId(), 
                            uiStateModel.getCurrentProjectName(),
                            branch.getName(), 
                            branch.getLastCommitSha()
                        );
>>>>>>> e0a1e8ea
                        successfullyDeleted.add(branch);
                    }
                } catch (IOException e) {
                    String operation = isArchive ? "archive" : "delete";
                    logger.error("Failed to {} branch {}", operation, branch.getName(), e);
                    // Add the branch name to the list of failed operations
                    failedOperations.add(branch.getName());
                }
                final double progress = (double) (i + 1) / total;
                Platform.runLater(() -> updateProgress(progress));
            }

            // Update the UI in the main thread
            Platform.runLater(() -> {
                // Step 4.1: Update the data model

                // For archived branches: update their names with the archive prefix
                for (BranchModel branch : successfullyArchived) {
                    branch.setName(config.getArchivePrefix() + branch.getName());
                }

                // For deleted branches: remove them from the model
                uiStateModel.getCurrentProjectBranches().removeAll(successfullyDeleted);

                // Step 4.2: Update the UI

                // Repopulate the target branch combobox
                repopulateTargetBranchComboBox(savedTargetBranchName, successfullyArchived);

                // Update the branch counter
                updateBranchCounter();

                // Show a summary alert if there were any failed operations
                if (!failedOperations.isEmpty()) {
                    showWarning("warning.operation.failed", 
                               "warning.failed.operations.message", 
                               String.valueOf(failedOperations.size()));
                }
            });
        });
    }
    //</editor-fold>

    //<editor-fold desc="UI Actions & Menu">
    /**
     * Refreshes the branches for the current project.
     * This method reloads the branches from GitLab for the currently selected project.
     * It is triggered by the "Refresh Branches" button.
     */
    @FXML private void refreshBranches() {
        if (!config.isConfigurationValid()) {
            showWarning("warning.missing.settings", "warning.missing.settings.message");
            return;
        }
        if(uiStateModel.getCurrentProjectId() != null) {
            loadBranchesForProject(uiStateModel.getCurrentProjectId());
        }
    }

    /**
     * Selects all non-protected branches in the branches table.
     * This method sets the selected property to true for all branches that are not protected.
     * It is triggered by the "Select All" button.
     */
    @FXML private void selectAll() { uiStateModel.getCurrentProjectBranches().forEach(b -> b.setSelected(!b.isProtected())); }

    /**
     * Deselects all branches in the branches table.
     * This method sets the selected property to false for all branches.
     * It is triggered by the "Deselect All" button.
     */
    @FXML private void deselectAll() { uiStateModel.getCurrentProjectBranches().forEach(b -> b.setSelected(false)); }

    /**
     * Inverts the selection of all non-protected branches in the branches table.
     * This method toggles the selected property for all branches that are not protected.
     * It is triggered by the "Invert Selection" button.
     */
    @FXML private void invertSelection() { uiStateModel.getCurrentProjectBranches().forEach(b -> { if(!b.isProtected()) b.setSelected(!b.isSelected()); }); }

    /**
     * Shows the settings dialog.
     * This method displays the settings dialog, allowing the user to configure
     * the GitLab URL, API key, and application language.
     * If the settings are saved, it reinitializes the GitLab service and reloads the data.
     * It is triggered by the "Settings" menu item.
     */
    @FXML private void showSettings() {
        if (DialogHelper.showSettingsDialog(stage, config, this)) {
            this.gitLabService = new GitLabService(config);
            startInitialLoad();
        }
    }

    /**
     * Shows the about dialog.
     * This method displays the about dialog, showing information about the application.
     * It is triggered by the "About" menu item.
     */
    @FXML private void showAbout() { DialogHelper.showAboutDialog(stage); }

    /**
     * Exits the application.
     * This method shuts down the application, stopping all background tasks.
     * It is triggered by the "Exit" menu item.
     */
    @FXML private void exit() { shutdown(); }

    /**
     * Changes the application locale.
     * This method changes the language of the application UI.
     * It uses the LocaleChangeService to reload the UI with the new locale
     * while preserving the current state.
     *
     * @param newLocale The new locale to set
     */
    public void changeLocale(Locale newLocale) {
        try {
            LocaleChangeService.changeLocale(newLocale, config, stage, this);
        } catch (Exception e) {
            logger.error("Failed to change locale", e);
            showError("app.error", I18nUtil.getMessage("error.execution.generic"));
        }
    }
    //</editor-fold>

    //<editor-fold desc="Task & Thread Management">
    /**
     * Submits a task for execution in a background thread.
     * This method wraps the task with error handling and UI state management,
     * then submits it to the executor service.
     * It sets the UI to the busy state while the task is running and updates the status message.
     *
     * @param name A description of the task for the status message
     * @param task The task to execute
     */
    private void submitTask(String name, Runnable task) {
        logger.debug("Submitting task: {}", name);
        pauseRequested.set(false);
        setUiBusy(true);
        uiStateModel.setStatusMessage(name);

        Runnable wrappedTask = () -> {
            try {
                task.run();
            } catch (Exception e) {
                logger.error("Task '{}' failed", name, e);
                Platform.runLater(() -> showError("app.error", I18nUtil.getMessage("error.execution.generic")));
            } finally {
                setUiBusy(false);
            }
        };
        currentTasks.removeIf(Future::isDone);
        currentTasks.add(executorService.submit(wrappedTask));
    }

    /**
     * Checks if task execution is paused and waits if necessary.
     * This method is called from background tasks to implement the pause functionality.
     * It sleeps the current thread in a loop while the pause flag is set.
     */
    private void checkPause() {
        while (pauseRequested.get()) {
            try {
                Thread.sleep(200);
            } catch (InterruptedException e) {
                Thread.currentThread().interrupt();
                break;
            }
        }
    }

    /**
     * Handles the play button click event.
     * This method resumes execution of paused tasks by clearing the pause flag.
     * It updates the UI to reflect the resumed state.
     */
    @FXML private void onPlayButtonClick() {
        pauseRequested.set(false);
        playButton.setDisable(true);
        pauseButton.setDisable(false);
        uiStateModel.setStatusMessage(I18nUtil.getMessage("status.execution.resumed"));
    }

    /**
     * Handles the pause button click event.
     * This method pauses execution of running tasks by setting the pause flag.
     * It updates the UI to reflect the paused state.
     */
    @FXML private void onPauseButtonClick() {
        pauseRequested.set(true);
        pauseButton.setDisable(true);
        playButton.setDisable(false);
        uiStateModel.setStatusMessage(I18nUtil.getMessage("status.execution.paused"));
    }

    /**
     * Handles the stop button click event.
     * This method cancels all running tasks and clears the task list.
     * It updates the UI to reflect the stopped state.
     */
    @FXML private void onStopButtonClick() {
        currentTasks.forEach(task -> task.cancel(true));
        currentTasks.clear();
        pauseRequested.set(false);
        setUiBusy(false);
        uiStateModel.setStatusMessage(I18nUtil.getMessage("status.execution.stopped"));
    }

    /**
     * Shuts down the application.
     * This method stops all running tasks, shuts down the executor service,
     * and exits the JavaFX platform.
     * It is called when the application is closing.
     */
    public void shutdown() {
        onStopButtonClick();
        executorService.shutdownNow();
        Platform.exit();
    }
    //</editor-fold>

    //<editor-fold desc="Dialogs">
    /**
     * Shows an error dialog with the specified title and message.
     * This method creates and displays an error alert dialog.
     * It is called when an error occurs during application execution.
     *
     * @param titleKey The key for the dialog title in the resource bundle
     * @param message The error message to display
     */
    private void showError(String titleKey, String message) {
        Platform.runLater(() -> {
            Alert alert = new Alert(Alert.AlertType.ERROR);
            alert.setTitle(I18nUtil.getMessage(titleKey));
            alert.setHeaderText(null);
            alert.setContentText(message);
            alert.showAndWait();
        });
    }

    /**
     * Shows an information dialog with the specified title and message.
     * This method creates and displays an information alert dialog.
     * It is called to provide information to the user.
     *
     * @param titleKey The key for the dialog title in the resource bundle
     * @param messageKey The key for the dialog message in the resource bundle
     */
    private void showInfo(String titleKey, String messageKey) {
        Platform.runLater(() -> {
            Alert alert = new Alert(Alert.AlertType.INFORMATION);
            alert.setTitle(I18nUtil.getMessage(titleKey));
            alert.setHeaderText(null);
            alert.setContentText(I18nUtil.getMessage(messageKey));
            alert.showAndWait();
        });
    }

    /**
     * Shows a warning dialog with the specified title and message.
     * This method creates and displays a warning alert dialog.
     * It is called to warn the user about potential issues.
     *
     * @param titleKey The key for the dialog title in the resource bundle
     * @param messageKey The key for the dialog message in the resource bundle
     */
    private void showWarning(String titleKey, String messageKey) {
        Platform.runLater(() -> {
            Alert alert = new Alert(Alert.AlertType.WARNING);
            alert.setTitle(I18nUtil.getMessage(titleKey));
            alert.setHeaderText(null);
            alert.setContentText(I18nUtil.getMessage(messageKey));
            alert.showAndWait();
        });
    }

    /**
     * Shows a warning dialog with the specified title and formatted message.
     * This method creates and displays a warning alert dialog with a message
     * that is formatted using the provided arguments.
     * It is called to warn the user about potential issues.
     *
     * @param titleKey The key for the dialog title in the resource bundle
     * @param messageKey The key for the dialog message in the resource bundle
     * @param args The arguments to use for message formatting
     */
    private void showWarning(String titleKey, String messageKey, Object... args) {
        Platform.runLater(() -> {
            Alert alert = new Alert(Alert.AlertType.WARNING);
            alert.setTitle(I18nUtil.getMessage(titleKey));
            alert.setHeaderText(null);
            alert.setContentText(I18nUtil.getMessage(messageKey, args));
            alert.showAndWait();
        });
    }
    //</editor-fold>

    //<editor-fold desc="Getters for LocaleChangeService">
    /**
     * Gets the UI state model.
     * This method is used by the LocaleChangeService to access the current UI state
     * for preservation during locale changes.
     *
     * @return The UI state model
     */
    public UIStateModel getUiStateModel() { return uiStateModel; }

    /**
     * Gets the branch load future.
     * This method is used by the LocaleChangeService to ensure that branch loading
     * is complete before changing the locale.
     *
     * @return The CompletableFuture representing the branch loading operation
     */
    public CompletableFuture<Void> getBranchLoadFuture() { return branchLoadFuture; }
    //</editor-fold>
}<|MERGE_RESOLUTION|>--- conflicted
+++ resolved
@@ -934,19 +934,11 @@
                 try {
                     if (isArchive) {
                         Platform.runLater(() -> uiStateModel.setStatusMessage(I18nUtil.getMessage("main.status.archiving.branch", branch.getName())));
-<<<<<<< HEAD
-                        gitLabService.archiveBranch(uiStateModel.getCurrentProjectId(), branch.getName(), config.getArchivePrefix(), branch.getLastCommitSha());
-                        successfullyArchived.add(branch);
-                    } else {
-                        Platform.runLater(() -> uiStateModel.setStatusMessage(I18nUtil.getMessage("main.status.deleting.branch", branch.getName())));
-                        gitLabService.deleteBranch(uiStateModel.getCurrentProjectId(), branch.getName(), branch.getLastCommitSha());
-=======
                         gitLabService.archiveBranch(
                             uiStateModel.getCurrentProjectId(), 
                             uiStateModel.getCurrentProjectName(),
                             branch.getName(), 
-                            config.getArchivePrefix(), 
-                            branch.getLastCommitSha()
+                            config.getArchivePrefix(), branch.getLastCommitSha()
                         );
                         successfullyArchived.add(branch);
                     } else {
@@ -954,10 +946,8 @@
                         gitLabService.deleteBranch(
                             uiStateModel.getCurrentProjectId(), 
                             uiStateModel.getCurrentProjectName(),
-                            branch.getName(), 
-                            branch.getLastCommitSha()
+                            branch.getName(), branch.getLastCommitSha()
                         );
->>>>>>> e0a1e8ea
                         successfullyDeleted.add(branch);
                     }
                 } catch (IOException e) {
