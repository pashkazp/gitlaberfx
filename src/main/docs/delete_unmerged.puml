--- conflicted
+++ resolved
@@ -53,19 +53,11 @@
     Controller -> Controller: Запускає **executeBranchOperation()**
     loop для кожної гілки з підтвердженого списку
         alt якщо archive == false
-<<<<<<< HEAD
-            Controller -> Service: **deleteBranch(id, branch.getName(), branch.getLastCommitSha())**
-            Service -> GitLab: **DELETE API request**
-            Controller -> Model: Додає гілку до списку `successfullyDeleted`
-        else
-            Controller -> Service: **archiveBranch(id, branch.getName(), prefix, branch.getLastCommitSha())**
-=======
             Controller -> Service: **deleteBranch(id, projectName, branch.getName(), branch.getLastCommitSha())**
             Service -> GitLab: **DELETE API request**
             Controller -> Model: Додає гілку до списку `successfullyDeleted`
         else
             Controller -> Service: **archiveBranch(id, projectName, branch.getName(), prefix, branch.getLastCommitSha())**
->>>>>>> e0a1e8ea
             Service -> GitLab: **POST (Create) + DELETE API requests**
             Controller -> Model: Додає гілку до списку `successfullyArchived`
         end
